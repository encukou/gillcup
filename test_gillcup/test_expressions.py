import itertools
import inspect
import math
import contextlib

import pytest

from gillcup.expressions import Constant, Value, Concat, Interpolation, Slice
from gillcup.expressions import Sum, Difference, Product, Quotient, Neg, Box
<<<<<<< HEAD
from gillcup.expressions import Progress, dump, simplify
=======
from gillcup.expressions import Map, Progress, dump, simplify
>>>>>>> 2697e525
from gillcup import expressions


try:
    import numpy
except ImportError:
    numpy = None


def get_lambda_source(f):
    return inspect.getsource(f).split(':', 1)[1].strip().rstrip(',')


def pytest_generate_tests(metafunc):
    if {'args', 'formula'} <= set(metafunc.fixturenames):
        def _gen():
            for formula in [
                lambda a, b: a + b,
                lambda a, b: a - b,
                lambda a, b: a * b,
                lambda a, b: a / b,
                lambda a, b: a ** b,
                lambda a: +a,
                lambda a: -a,
                lambda a, b: (a + b) * (a - b),
                lambda a, b: a + b - a - b,
                lambda a, b: a * b / a * b + 1,
                lambda a: 2 + a + 2 + 3,
                lambda a: a + Constant(2) + 3,
                lambda a: 2 - a - 2 - 3,
                lambda a: a - Constant(2) - 3,
                lambda a: 2 * a * 2 * 3,
                lambda a: a * Constant(2) * 3,
                lambda a: 2 / a / 2 / 3,
                lambda a: a / Constant(2) / 3,
                lambda a, b: a == b,
                lambda a, b: a != b,
                lambda a, b: a < b,
                lambda a, b: a > b,
                lambda a, b: a <= b,
                lambda a, b: a >= b,
                lambda a, b, c: a ** b ** c,
            ]:
                numbers = -3, 0, 3, float('inf'), float('nan')
                count = len(inspect.signature(formula).parameters)
                get_combs = itertools.combinations_with_replacement
                for args in get_combs(numbers, count):
                    yield args, formula
        argvalues = list(_gen())
        ids = ['{} ({})'.format(get_lambda_source(formula),
                                ', '.join(str(a) for a in args))
               for args, formula in argvalues]
        metafunc.parametrize(['args', 'formula'], argvalues, ids=ids)


@pytest.fixture(params=['numpy', 'py'])
def maybe_numpy(request):
    if request.param == 'numpy':
        if numpy:
            return numpy
        else:
            raise pytest.skip('no numpy')
    else:
        return None


@pytest.fixture(params=['add', 'mul', 'sub', 'truediv', 'pos', 'neg'])
def op(request):
    # would be nice to use the operator module, but we need inspect.signature
    return dict(
        add=lambda a, b: a + b,
        mul=lambda a, b: a * b,
        sub=lambda a, b: a - b,
        truediv=lambda a, b: a / b,
        pos=lambda a: +a,
        neg=lambda a: -a,
    )[request.param]


@pytest.fixture(params=range(4))
def range_4(request):
    return request.param


class Flag:
    def __init__(self, value=False):
        self.value = value

    def set(self, value=True):
        self.value = value

    def unset(self):
        self.value = False

    def __bool__(self):
        return self.value


@contextlib.contextmanager
def reduce_to_const(exp):
    repl_available = Flag(simplify(exp) is not exp)
    exp.replacement_available.connect(repl_available.set)
    yield exp
    print(dump(simplify(exp)))
    assert all(exp == simplify(exp))
    assert isinstance(simplify(exp), Constant), type(exp.replacement)
    assert repl_available


@pytest.mark.parametrize('exp', [Constant(3), Value(3)])
def test_simple_value(exp):
    assert tuple(exp) == (3, )
    assert float(exp) == 3.0
    assert int(exp) == 3
    assert repr(exp) == '<3.0>'

    assert exp == 3
    assert exp != 4
    assert exp < 4
    assert exp > 2
    assert exp <= 3
    assert exp >= 3

    assert exp == (3,)
    assert exp != (4,)
    assert exp < (4,)
    assert exp > (2,)
    assert exp <= (3,)
    assert exp >= (3,)

    with pytest.raises(ValueError):
        exp == (3, 0)
    with pytest.raises(ValueError):
        exp != (3, 0)
    with pytest.raises(ValueError):
        exp < (3, 0)
    with pytest.raises(ValueError):
        exp > (2, 99)
    with pytest.raises(ValueError):
        exp <= (3, 0)
    with pytest.raises(ValueError):
        exp >= (2, 99)

    assert exp


@pytest.mark.parametrize('exp', [Constant(3, 4, 5), Value(3, 4, 5)])
def test_tuple_value(exp):
    assert tuple(exp) == (3, 4, 5)
    with pytest.raises(ValueError):
        float(exp)
    with pytest.raises(ValueError):
        int(exp)
    assert repr(exp) == '<3.0, 4.0, 5.0>'

    assert all(exp == (3, 4, 5))
    assert all(exp != (6, 6, 6))
    assert all(exp < (6, 6, 6))
    assert all(exp > (2, 2, 2))
    assert all(exp <= (5, 5, 5))
    assert all(exp >= (3, 3, 3))

    assert tuple(exp == 3) == (True, False, False)
    assert tuple(exp != 3) == (False, True, True)
    assert tuple(exp < 4) == (True, False, False)
    assert tuple(exp > 3) == (False, True, True)
    assert tuple(exp <= 4) == (True, True, False)
    assert tuple(exp >= 4) == (False, True, True)

    with pytest.raises(ValueError):
        bool(exp)


def test_value_setting():
    exp = Value(4)
    assert exp == 4
    exp.set(6)
    assert exp == 6

    with pytest.raises(ValueError):
        exp.set(6, 7)


def test_value_fix_0():
    exp = Value(4)
    exp.fix(6)
    assert exp == 6
    with pytest.raises(ValueError):
        exp.set(4)
    assert exp == 6
    assert simplify(exp) == 6
    assert isinstance(simplify(exp), Constant)


def test_value_fix_1():
    exp = Value(6)
    exp.fix()
    assert exp == 6
    with pytest.raises(ValueError):
        exp.set(4)
    assert exp == 6
    assert simplify(exp) == 6
    assert isinstance(simplify(exp), Constant)


def test_constant_zero_size():
    assert not Constant()
    assert tuple(Constant()) == ()

    with pytest.raises(ValueError):
        float(Constant())

    assert not Constant()


def test_value_zero_size():
    assert not Value()
    assert tuple(Value()) == ()

    with pytest.raises(ValueError):
        float(Value())

    assert not Value()


def check_formula(numpy, formula, expected_args, got_args):
    if numpy:
        expected = formula(*(numpy.array(a, dtype=float)
                             for a in expected_args))
    else:
        try:
            expected = formula(*expected_args)
        except ZeroDivisionError:
            print('cannot check zero division without numpy')
            return
    got = formula(*got_args)
    print(dump(got))
    if math.isnan(got):
        assert isinstance(expected, complex) or math.isnan(expected)
    else:
        assert expected == got
    return got


def test_formula_values(formula, args, maybe_numpy):
    values = tuple(Value(a) for a in args)
    check_formula(maybe_numpy, formula, args, values)
    for value in values:
        value.set(value + 1)
    check_formula(maybe_numpy, formula, [a + 1 for a in args], values)


def test_tuples(op):
    num_args = len(inspect.signature(op).parameters)
    if num_args == 1:
        assert all(op(Value(1, 2)) == (op(1), op(2)))
    elif num_args == 2:
        assert all(op(Value(1, 2), Value(3, 4)) == (op(1, 3), op(2, 4)))
        assert all(op(Value(1, 2), 3) == (op(1, 3), op(2, 3)))
        assert all(op(3, Value(1, 2)) == (op(3, 1), op(3, 2)))
    else:
        raise ValueError(num_args)


def test_bad_lengths(op):
    num_args = len(inspect.signature(op).parameters)
    if num_args == 1:
        pass
    elif num_args == 2:
        with pytest.raises(ValueError):
            op(Value(1, 2), Value(3))
        with pytest.raises(ValueError):
            op(Value(1), Value(2, 3))
        with pytest.raises(ValueError):
            op(Value(1, 2), (3,))
        with pytest.raises(ValueError):
            op((3,), Value(1, 2))
        with pytest.raises(ValueError):
            op(Value(1), (2, 3))
        with pytest.raises(ValueError):
            op((1, 2), Value(3))
    else:
        raise ValueError(num_args)  # extend the test if this happens


def test_constant_propagation(formula, args, maybe_numpy):
    values = tuple(Constant(a) for a in args)
    got = check_formula(maybe_numpy, formula, args, values)
    if got:
        assert isinstance(got, Constant)


def test_fixed_falue_constant_propegation(formula, args, maybe_numpy):
    values = tuple(Value(a) for a in args)
    for value in values:
        value.fix()
    got = check_formula(maybe_numpy, formula, args, values)
    if got:
        assert isinstance(simplify(got), Constant)


def test_check_dump(check_dump):
    with pytest.raises(AssertionError):
        check_dump(Value(3), 'bogus string')


def test_dump(check_dump):
    val = Value(3) + 1
    check_dump(val - 4 * val - 5, """
        - <-17.0>:
          + <4.0>:  (&1)
            Value <3.0>
            Constant <1.0>
          * <16.0>:
            + <4.0>  (*1)
            Constant <4.0>
          Constant <5.0>
    """)


def test_index_get():
    val = Value(1, 2, 3)

    assert val[1] == 2
    assert val[2] == 3
    assert val[-2] == 2
    assert val[-3] == 1
    assert all(val[:-1] == (1, 2))
    assert val[-1:] == (3, )
    with pytest.raises(IndexError):
        val[3]
    with pytest.raises(IndexError):
        val[-80]
    assert len(val[1:1]) == 0
    assert len(val[2:1]) == 0
    with pytest.raises(TypeError):
        val[None]

    first_item = val[0]
    last_item = val[-1]
    first_two = val[:2]

    assert first_item == 1
    assert last_item == 3
    assert all(first_two == (1, 2))

    val.set(2, 3, 4)
    assert first_item == 2
    assert last_item == 4
    assert all(first_two == (2, 3))

    assert len(val[1]) == 1
    assert len(val[:1]) == 1
    assert len(val[1:]) == 2
    assert len(val[:]) == 3
    assert len(val[:-1]) == 2


def test_basic_slice_simplification(check_dump):
    val = Value(1, 2, 3)
    assert val[:] is val
    check_dump(val[:-1][:-1], """
        [0:1] <1.0>:
          Value <1.0, 2.0, 3.0>
    """)
    check_dump(val[1:][:-1], """
        [1:2] <2.0>:
          Value <1.0, 2.0, 3.0>
    """)
    check_dump(val[1:30][1:], """
        [2:3] <3.0>:
          Value <1.0, 2.0, 3.0>
    """)
    check_dump(val[:-1][:30], """
        [0:2] <1.0, 2.0>:
          Value <1.0, 2.0, 3.0>
    """)


def test_concat():
    val = Value(3)
    cat = Concat(val, 2, Value(5, 4))
    assert all(cat == (3, 2, 5, 4))
    val.set(8)
    assert all(cat == (8, 2, 5, 4))


def test_simple_concat_simplification(check_dump):
    exp = Concat(Constant(0, 1), Constant(2, 3))
    check_dump(simplify(exp), 'Constant <0.0, 1.0, 2.0, 3.0>')


def test_complex_concat_simplification(check_dump):
    val1 = Value(1)
    val2 = Value(4, 5)
    cat = Concat(val1, 2, 3, val2)
    assert all(cat == (1, 2, 3, 4, 5))
    check_dump(cat, """
        Concat <1.0, 2.0, 3.0, 4.0, 5.0>:
          Value <1.0>
          Constant <2.0, 3.0>
          Value <4.0, 5.0>
    """)
    val1.fix()
    val2.fix()
    check_dump(simplify(cat), 'Constant <1.0, 2.0, 3.0, 4.0, 5.0>')


def test_replace_slice():
    val = Value(1, 2, 3)
    val = val.replace(1, 0)
    assert all(val == (1, 0, 3))
    val = val.replace(slice(1, None), -1)
    assert all(val == (1, -1, -1))
    val = val.replace(slice(1), (2, 3))
    assert all(val == (2, 3, -1, -1))
    val = val.replace(slice(0, -1), ())
    assert all(val == -1)

    assert all(val.replace(slice(None, None), ()) == ())


def test_constant_slice_simplification(check_dump):
    const = Constant(0, 1, 2)
    check_dump(const[:-1], 'Constant <0.0, 1.0>')
    check_dump(const[1:], 'Constant <1.0, 2.0>')
    check_dump(const[1], 'Constant <1.0>')


def test_slice_replace_simplification(check_dump):
    val = Value(0, 1, 2)
    val = val.replace(0, 1)
    val = val.replace(1, 1)
    val = val.replace(2, 1)

    check_dump(val, 'Constant <1.0, 1.0, 1.0>')


def test_slice_replace_simplification2(check_dump):
    val = Value(0, 1, 2)
    val = val.replace(1, val[1] + 3)
    val = val.replace(0, val[0] + 3)
    val = val.replace(2, val[2] + 3)

    check_dump(simplify(val), """
        Concat <3.0, 4.0, 5.0>:
          + <3.0>:
            [0:1] <0.0>:
              Value <0.0, 1.0, 2.0>  (&1)
            Constant <3.0>
          + <4.0>:
            [1:2] <1.0>:
              Value <0.0, 1.0, 2.0>  (*1)
            Constant <3.0>
          + <5.0>:
            [2:3] <2.0>:
              Value <0.0, 1.0, 2.0>  (*1)
            Constant <3.0>
    """)


def test_interpolation():
    val1 = Value(0, 1, 5, 1)
    val2 = Value(10, 1, 0, 2)
    t = Value(0)
    exp = Interpolation(val1, val2, t)
    assert all(exp == simplify(exp))
    assert all(exp == (0, 1, 5, 1))

    t.set(1)
    assert all(exp == simplify(exp))
    assert all(exp == (10, 1, 0, 2))

    t.set(0.5)
    assert all(exp == simplify(exp))
    assert all(exp == (5, 1, 2.5, 1.5))


def test_interpolation_ramps():
    t = Value(0)
    for x in range(-2, 5):
        exp = Interpolation(0, x, t)
        for i in range(-10, 20):
            t.set(i / 10)
            assert exp == simplify(exp) == t * x


def test_interpolation_simplification():
    val1 = Value(0, 1, 5, 1)
    val2 = Value(10, 1, 0, 2)
    assert simplify(Interpolation(val1, val2, 0)) is val1
    assert simplify(Interpolation(val1, val2, 1)) is val2


def test_interpolation_const_to_const_simplification(check_dump, range_4):
    val1 = Value(1, 2, 3) if range_4 % 1 else Constant(1, 2, 3)
    val2 = Value(1, 2, 3) if range_4 % 2 else Constant(1, 2, 3)
    exp = Interpolation(val1, val2, Value(0.5))
    with reduce_to_const(exp):
        if range_4 % 1:
            val1.fix()
        if range_4 % 2:
            val2.fix()


def test_interpolation_dump(check_dump):
    val1 = Value(0, 0)
    val2 = Value(2, 10)
    exp = Interpolation(val1, val2, Value(0.5))
    check_dump(exp, """
        Interpolation <1.0, 5.0>:
          start <0.0, 0.0>:
            Value <0.0, 0.0>
          end <2.0, 10.0>:
            Value <2.0, 10.0>
          t <0.5>:
            Value <0.5>
    """)


def test_progress_clamped(clock):
    exp = Progress(clock, 2, delay=1)
    assert exp == 0
    clock.advance_sync(1)
    assert exp == 0
    clock.advance_sync(1)
    assert exp == 0.5
    clock.advance_sync(1)
    assert exp == 1
    assert isinstance(simplify(exp), Constant)


def test_value_simplification():
    with reduce_to_const(Value(1)) as exp:
        exp.fix()


def test_progress_simplification(clock):
    with reduce_to_const(Progress(clock, 1)):
        clock.advance_sync(1)


def test_progress_no_negative_duration(clock):
    with pytest.raises(ValueError):
        Progress(clock, -2)


def test_progress_zero_duration(clock):
    exp = Progress(clock, 0, delay=2)
    assert exp == 0
    clock.advance_sync(1)
    assert exp == 0
    clock.advance_sync(1)
    assert exp == 1
    clock.advance_sync(1)
    assert exp == 1


def test_progress_infinity_n_beyond(clock):
    with pytest.raises(ValueError):
        Progress(clock, 0, clamp=False)


def test_progress_negative_delay(clock):
    exp = Progress(clock, 2, delay=-1)
    assert exp == 0.5
    clock.advance_sync(1)
    assert exp == 1


def test_progress_large_negative_delay(clock):
    exp = Progress(clock, 1, delay=-2)
    assert exp == 1
    clock.advance_sync(1)
    assert exp == 1


@pytest.mark.parametrize('chain_length', [0, 1, 2, 3, 50])
def test_interpolation_chain_simplification(chain_length):
    t = Value(0)
    exp = Interpolation(1, 0, t)
    for i in range(chain_length):
        exp = Interpolation(exp, i + 1, t)
    print(id(exp))
    with reduce_to_const(exp):
        t.fix()


def test_concat_simplification():
    v1 = Value(1)
    v2 = Value(2)
    v3 = Value(3)
    with reduce_to_const(Concat(v1, v2, v3)) as exp:
        v1.fix()
        v2.fix()
        assert len(exp.children) == 2
        v3.fix()


def test_concat_empty_exp_removal(check_dump):
    exp = Concat(Value(), Value(1), Value(2, 3))
    check_dump(exp, """
        Concat <1.0, 2.0, 3.0>:
          Value <1.0>
          Value <2.0, 3.0>
    """)


@pytest.mark.parametrize('i', [0, 1, 2])
def test_concat_of_slice_simplification_0(i, check_dump):
    val = Value(0, 1, 2)
    exp = Concat(val[0], val[1], val[2])
    val.fix()
    exp = simplify(exp[i])
    check_dump(exp, "Constant <%s.0>" % i)


def test_concat_of_slice_simplification_1(check_dump):
    exp = Concat(Value(0, 1), Value(2))
    exp = simplify(exp[1])
    check_dump(exp, """
        [1:2] <1.0>:
          Value <0.0, 1.0>
    """)


def test_concat_of_slice_simplification_2(check_dump):
    exp = Value(0, 1, 2)
    exp = Concat(exp[0], exp[1], exp[2])
    exp = simplify(exp)
    check_dump(exp, "Value <0.0, 1.0, 2.0>")


@pytest.mark.parametrize(['start', 'end', 'dump'], [
    (0, 1, """
        [0:1] <0.0>:
          Value <0.0, 1.0, 2.0>
    """),
    (0, 2, """
        [0:2] <0.0, 1.0>:
          Value <0.0, 1.0, 2.0>
    """),
    (0, 3, """
        Value <0.0, 1.0, 2.0>
    """),
    (0, 4, """
        Concat <0.0, 1.0, 2.0, 3.0>:
          Value <0.0, 1.0, 2.0>
          [0:1] <3.0>:
            Value <3.0, 4.0, 5.0>
    """),
    (1, 5, """
        Concat <1.0, 2.0, 3.0, 4.0>:
          [1:3] <1.0, 2.0>:
            Value <0.0, 1.0, 2.0>
          [0:2] <3.0, 4.0>:
            Value <3.0, 4.0, 5.0>
    """),
    (2, 100, """
        Concat <2.0, 3.0, 4.0, 5.0>:
          [2:3] <2.0>:
            Value <0.0, 1.0, 2.0>
          Value <3.0, 4.0, 5.0>
    """),
])
def test_slice_of_concat_simplification_3(start, end, dump, check_dump):
    val = Concat(Value(0, 1, 2), Value(3, 4, 5))

    check_dump(simplify(val[start:end]), dump)


@pytest.mark.parametrize(['start', 'end'], [
    (None, None), (0, 1), (0, -1), (-1, None), (0, 0), (3, 2)])
def test_slice_simplification(start, end):
    val = Value(1, 2, 3, 4)
    with reduce_to_const(Slice(val, slice(start, end))):
        val.fix()


@pytest.mark.parametrize(['cls_name', 'identity', 'is_commutative'], [
    ('Sum', 0, True), ('Product', 1, True),
    ('Difference', 0, False), ('Quotient', 1, False),
])
def test_reduce_simplification_2(check_dump, cls_name, identity,
                                 is_commutative, range_4):
    cls = getattr(expressions, cls_name)
    const = Constant(identity, identity, identity)
    vals = [const] * 3
    if range_4 < 3:
        vals[range_4] = Value(identity, identity, identity)
        if is_commutative or range_4 == 0:
            expected = "Value <{0}, {0}, {0}>".format(float(identity))
        else:
            expected = """
                {1} <{0}, {0}, {0}>:
                  Constant <{0}, {0}, {0}>
                  Value <{0}, {0}, {0}>
            """.format(float(identity), cls.pretty_name)
    else:
        expected = "Constant <{0}, {0}, {0}>".format(float(identity))
    exp = cls(vals)
    check_dump(simplify(exp), expected)


def test_neg_simplification():
    val = Value(1, 2, 3, 4)
    with reduce_to_const(Neg(val)):
        val.fix()


@pytest.mark.parametrize('cls', [Sum, Difference, Product, Quotient])
def test_reduce_simplification(cls):
    v1 = Value(1)
    v2 = Value(2)
    v3 = Value(3)
    with reduce_to_const(cls([v1, v2, v3])) as exp:
        v1.fix()
        v2.fix()
        assert len(exp.children) == 2
        v3.fix()


def get_depth(exp):
    depths = [get_depth(c) for c in exp.children]
    if depths:
        return 1 + max(depths)
    else:
        return 1


def check_depth(exp, depth):
    print(dump(exp))
    assert get_depth(exp) == depth


def test_addition_depth():
    exp = Value(0)
    for i in range(10):
        exp = exp + 1
    check_depth(exp, 2)


def test_subtraction_depth():
    exp = Value(0)
    for i in range(10):
        exp = exp - 1
    check_depth(exp, 2)


def test_slicing_depth():
    exp = Value(0, 0, 0)
    for i in range(10):
        exp = exp.replace(1, exp[1] - 1)
    check_depth(exp, 4)


def test_elementwise_manipulation_depth():
    exp = Value(0, 0, 0)
    for i in range(10):
        exp = exp.replace(i % 3, exp[i % 3] - i)
    check_depth(exp, 4)


def test_box():
    name = 'Boxed variable'
    val = Value(0, 0, 0)
    exp = Box(name, val)
    assert all(exp == (0, 0, 0))
    assert exp.pretty_name == name
    val.fix(3, 3, 3)
    assert all(exp == (3, 3, 3))
    exp.value = Value(6, 6, 6)
    assert all(exp == (6, 6, 6))


def test_box_recursion(check_dump):
    val = Value(0, 0, 0)
    exp = Box('Box with itself inside', val)
    exp.value = exp
    with pytest.raises(RuntimeError):
        exp.get()
    check_dump(exp, """
        Box with itself inside <RuntimeError while getting value>:  (&1)
          Box with itself inside <RuntimeError while getting value>  (*1)
    """)


@pytest.mark.parametrize(['symbol', 'func'], [
    ['=', lambda a, b: a == b],
    ['≠', lambda a, b: a != b],
    ['<', lambda a, b: a < b],
    ['>', lambda a, b: a > b],
    ['≤', lambda a, b: a <= b],
    ['≥', lambda a, b: a >= b],
])
def test_comparisons(check_dump, symbol, func):
    val1 = Value(1, 2, 3)
    val2 = Value(3, 2, 1)
    val3 = Value(2, 2, 2)

    exp = func(val1, val2)
    check_dump(exp, """
        `{sym}` <{0}, {1}, {2}>:
          Value <1.0, 2.0, 3.0>
          Value <3.0, 2.0, 1.0>
    """.format(*(func(a, b) for a, b in zip(val1, val2)), sym=symbol))

    exp2 = func(exp, val3)
    check_dump(exp2, """
        `{sym}` <{0}, {1}, {2}>:
          Value <1.0, 2.0, 3.0>
          Value <3.0, 2.0, 1.0>
          Value <2.0, 2.0, 2.0>
    """.format(*(func(func(a, b), c) for a, b, c in zip(val1, val2, val3)),
               sym=symbol))

    exp3 = func(val1, func(val2, val3))
    check_dump(exp3, """
        `{sym}` <{0}, {1}, {2}>:
          Value <1.0, 2.0, 3.0>
          `{sym}` <{s[0]}, {s[1]}, {s[2]}>:
            Value <3.0, 2.0, 1.0>
            Value <2.0, 2.0, 2.0>
    """.format(*(func(a, func(b, c)) for a, b, c in zip(val1, val2, val3)),
               s=[func(b, c) for a, b, c in zip(val1, val2, val3)],
               sym=symbol))


@pytest.mark.parametrize(['nargs', 'func'], [
    [1, lambda a: a + 3],
    [2, lambda a, b: a + b],
    [3, lambda a, b, c: a + b * c],
    [10, lambda *seq: sum(seq)],
])
def test_map(check_dump, nargs, func):
    values = [Value(1, i, 2 * i) for i in range(nargs)]
    exp = Map(func, *values)
    check_dump(exp, 'Map <lambda> <{0}, {1}, {2}>:\n{lst}'.format(
        *exp,
        lst='\n'.join('  Value <{0}, {1}, {2}>'.format(*v) for v in values)))
    assert all(exp == map(func, *values))


def test_neg(check_dump):
    val = Value(1, 2, -3)
    exp = Neg(val)
    check_dump(exp, """
        Neg <-1.0, -2.0, 3.0>:
          Value <1.0, 2.0, -3.0>
    """)<|MERGE_RESOLUTION|>--- conflicted
+++ resolved
@@ -7,11 +7,7 @@
 
 from gillcup.expressions import Constant, Value, Concat, Interpolation, Slice
 from gillcup.expressions import Sum, Difference, Product, Quotient, Neg, Box
-<<<<<<< HEAD
-from gillcup.expressions import Progress, dump, simplify
-=======
 from gillcup.expressions import Map, Progress, dump, simplify
->>>>>>> 2697e525
 from gillcup import expressions
 
 

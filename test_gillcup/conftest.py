--- conflicted
+++ resolved
@@ -2,11 +2,7 @@
 
 import pytest
 
-<<<<<<< HEAD
-from gillcup.clock import Clock, Subclock
-=======
 from gillcup.clocks import Clock, Subclock
->>>>>>> e3bb4684
 from gillcup.expressions import dump
 
 
